--- conflicted
+++ resolved
@@ -107,23 +107,14 @@
     Object dataDir = replica.get("dataDir");
     final String ulogDir = replica.getStr("ulogDir");
     if (dataDir != null && dataDir.toString().startsWith("hdfs:/")) {
-<<<<<<< HEAD
-      moveHdfsReplica(clusterState, results, dataDir.toString(), ulogDir, targetNode, async, coll, replica, slice);
-=======
-      moveHdfsReplica(clusterState, results, dataDir.toString(), targetNode, async, coll, replica, slice, timeout);
->>>>>>> cb23fa9b
+      moveHdfsReplica(clusterState, results, dataDir.toString(), ulogDir, targetNode, async, coll, replica, slice, timeout);
     } else {
       moveNormalReplica(clusterState, results, targetNode, async, coll, replica, slice, timeout);
     }
   }
 
-<<<<<<< HEAD
   private void moveHdfsReplica(ClusterState clusterState, NamedList results, String dataDir, String ulogDir, String targetNode, String async,
-                                 DocCollection coll, Replica replica, Slice slice) throws Exception {
-=======
-  private void moveHdfsReplica(ClusterState clusterState, NamedList results, String dataDir, String targetNode, String async,
                                  DocCollection coll, Replica replica, Slice slice, int timeout) throws Exception {
->>>>>>> cb23fa9b
     String newCoreName = Assign.buildCoreName(coll, slice.getName(), replica.getType());
 
     ZkNodeProps removeReplicasProps = new ZkNodeProps(
